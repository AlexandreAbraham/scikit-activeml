--- conflicted
+++ resolved
@@ -172,31 +172,6 @@
         file.write("\n")
 
         return
-<<<<<<< HEAD
-        file.write('{}\n'.format(title))
-        file.write('=====================================================\n')
-        file.write('\n')
-        file.write('.. toctree::\n')
-        file.write('\n')
-        file.write('The examplery cycles for different strategies are explained here.\n')
-        file.write('\n')
-        file.write('.. code-block:: python\n')
-        file.write('\n')
-        file.write('    X, y_true = make_classification(n_features=2, n_redundant=0, random_state=0)\n')
-        file.write('    y = np.full(shape=y_true.shape, fill_value=MISSING_LABEL)\n')
-        file.write('    clf = SklearnClassifier(LogisticRegression(),  classes=np.unique(y_true))\n')
-        file.write('    qs = {}({})\n'.format(qs_name, params_init))
-        file.write('    n_cycles = 20\n')
-        file.write('    y = np.full(shape=y_true.shape, fill_value=MISSING_LABEL)\n')
-        file.write('    for c in range(n_cycles):\n')
-        file.write('            unlbld_idx = np.where(is_unlabeled(y))[0]\n')
-        file.write('            X_cand = X[unlbld_idx]\n')
-        file.write('            query_idx = unlbld_idx[qs.query(X_cand, X, y, {})]\n'.format(dict_to_str(query_params)))
-        file.write('            y[query_idx] = y_true[query_idx]\n')
-        file.write('            clf.fit(X, y)\n')
-        file.write('            X_cand = X[unlbld_idx]\n')
-=======
->>>>>>> ee053c13
 
 
 def format_title(title):  # TODO Atal
@@ -211,27 +186,16 @@
 
 
 def format_code(code):  # TODO Atal
-<<<<<<< HEAD
-    code = code.splitlines()
-    new_len = len(code[0])+ 3
-    new_len2 = len(code[1]) + 3
-    block_str = ".. code-block:: python\n" + "\n" + code[0].rjust(new_len) + \
-                "\n" + code[1].rjust(new_len2) + "\n" + "\n"
-    return block_str
-
-=======
     block_str = ".. code-block:: python\n" + "\n"
     code = code.split("\n")
     for line in code:
         block_str += "   " + line + "\n"
->>>>>>> ee053c13
 
     block_str += "\n"
     return block_str
 
 
-def format_example(init_params, query_params): # TODO Atal
-
+def format_example(init_params, query_params):
     """
 
     Parameters
@@ -241,24 +205,9 @@
 
     Returns
     -------
+
     """
     block_str = ""
-    block_str += ".. code-block:: python\n"
-    block_str += "\n"
-    block_str += "    X, y_true = make_classification(n_features=2, n_redundant=0, random_state=0)\n"
-    block_str += "    y = np.full(shape=y_true.shape, fill_value=MISSING_LABEL)\n"
-    block_str += "    clf = SklearnClassifier(LogisticRegression(),  classes=np.unique(y_true))\n"
-    block_str += "    qs = ({})\n".format(dict_to_str(init_params))
-    block_str += "    n_cycles = 20\n"
-    block_str += "    y = np.full(shape=y_true.shape, fill_value=MISSING_LABEL)\n"
-    block_str += "    for c in range(n_cycles):\n"
-    block_str += "            unlbld_idx = np.where(is_unlabeled(y))[0]\n"
-    block_str += "            X_cand = X[unlbld_idx]\n"
-    block_str += "            query_idx = unlbld_idx[qs.query(X_cand, X, y, {})]\n".format(dict_to_str(query_params))
-    block_str += "            y[query_idx] = y_true[query_idx]\n"
-    block_str += "            clf.fit(X, y)\n"
-    block_str += "            X_cand = X[unlbld_idx]\n"
-
     return block_str
 
 
@@ -301,13 +250,6 @@
     return block_str
 
 
-<<<<<<< HEAD
-def format_refs(ref):  # TODO Atal
-    block_str = ".. code-block:: python\n" + "\n"\
-                "   :cite:p:`settles2009active`\n" + \
-                "\n" + \
-                "   .. bibliography::\n"
-=======
 def format_refs(refs):  # TODO Atal
     if not refs:
         return ""
@@ -319,7 +261,6 @@
         block_str += "'{}', ".format(ref.lower())
 
     block_str = block_str[0:-2] + "}"
->>>>>>> ee053c13
     return block_str
 
 
