--- conflicted
+++ resolved
@@ -10,15 +10,11 @@
 
 from skactiveml.pool import McPAL, XPAL
 from skactiveml.classifier import PWC
-<<<<<<< HEAD
-from skactiveml.pool._probal import to_int_labels
-=======
 from skactiveml.pool._probal import probabilistic_gain, f1_score_func, \
     _reduce_candlist_set, _calc_sim, _get_nonmyopic_cand_set, to_int_labels, \
     _dependent_cand_prob, _get_y_sim_list, _transform_scoring, _dperf, \
     estimate_bandwidth, score_recall, macro_accuracy_func, score_accuracy, \
-    score_precision, calculate_optimal_prior
->>>>>>> ad32ed3f
+    score_precision, calculate_optimal_prior, to_int_labels
 from skactiveml.utils import MISSING_LABEL
 
 
@@ -751,137 +747,6 @@
         label_combinations = _get_y_sim_list([0, 1, 2], 3, labels_equal=True)
         correct = [[0, 0, 0], [1, 1, 1], [2, 2, 2]]
         np.testing.assert_array_equal(label_combinations, correct)
-
-<<<<<<< HEAD
-    def test_transform_scoring(self):
-        from skactiveml.pool._probal import _transform_scoring
-
-        cost_matrix = np.array([[0, 1, 2], [2, 0, 1], [1, 1, 0]])
-
-        self.assertRaises(ValueError, _transform_scoring, 'wrong-string')
-
-        # error
-        np.testing.assert_raises(ValueError, _transform_scoring, 'error')
-        _, cost_matrix, _ = _transform_scoring('error', n_classes=3)
-        correct = [[0, 1, 1], [1, 0, 1], [1, 1, 0]]
-        np.testing.assert_array_equal(cost_matrix, correct)
-
-        # cost vector
-        np.testing.assert_raises(ValueError, _transform_scoring, 'cost-vector')
-        np.testing.assert_raises(ValueError, _transform_scoring, 'cost-vector',
-                                 n_classes=3)
-        np.testing.assert_raises(ValueError, _transform_scoring, 'cost-vector',
-                                 n_classes=3, cost_vector=np.array([0, 1]))
-        _, cost_matrix, _ = _transform_scoring('cost-vector', n_classes=3,
-                                               cost_vector=np.array([0, 2, 1]))
-        correct = [[0, 0, 0], [2, 0, 2], [1, 1, 0]]
-        np.testing.assert_array_equal(cost_matrix, correct)
-
-        # misclassification loss
-        np.testing.assert_raises(ValueError, _transform_scoring,
-                                 'misclassification-loss')
-        np.testing.assert_raises(ValueError, _transform_scoring,
-                                 'misclassification-loss', n_classes=3)
-        np.testing.assert_raises(ValueError, _transform_scoring,
-                                 'misclassification-loss', n_classes=3,
-                                 cost_matrix=np.array(([0, 1], [1, 0])))
-        inp_cost_matrix = np.array([[0, 2, 1], [1, 0, 3], [1, 1, 0]])
-        _, cost_matrix, _ = _transform_scoring('misclassification-loss',
-                                               n_classes=3,
-                                               cost_matrix=inp_cost_matrix)
-        np.testing.assert_array_equal(cost_matrix, inp_cost_matrix)
-
-        # mean absolute error
-        np.testing.assert_raises(ValueError, _transform_scoring,
-                                 'mean-abs-error')
-        _, cost_matrix, _ = _transform_scoring('mean-abs-error', n_classes=3)
-        for i in range(3):
-            for j in range(3):
-                np.testing.assert_equal(cost_matrix[i, j], np.abs(i - j))
-
-        # macro accuracy
-        _, _, perf_func = _transform_scoring('macro-accuracy')
-        self.assertIsNotNone(perf_func)
-
-        # f1-score
-        _, _, perf_func = _transform_scoring('f1-score')
-        self.assertIsNotNone(perf_func)
-
-        # cohens kappa
-        self.assertRaises(ValueError, _transform_scoring, 'cohens-kappa')
-        perf = lambda x: x
-        _, _, perf_func = _transform_scoring('cohens-kappa', perf_func=perf)
-        self.assertIsNotNone(perf_func)
-
-    def test_dperf(self):
-        from skactiveml.pool._probal import _dperf
-
-        probs = np.array([[9.99623988e-01, 3.76012465e-04]])
-        pred_old = np.array([0])
-        pred_new = np.array([1])
-        sample_weight_eval = np.array([1])
-        decomposable = True
-        cost_matrix = np.array([[0, 1], [1, 0]])
-        print(_dperf(probs, pred_old, pred_new, sample_weight_eval,
-                     decomposable, cost_matrix))
-=======
-    # def test_params_probabilistic_gain(self):
-    #     random_state = np.random.RandomState(1)
-    #     test_func = probabilistic_gain
-    #     X = random_state.rand(10, 2)
-    #     X_eval = random_state.rand(10, 2)
-    #     y = random_state.randint(0, 2, [10])
-    #
-    #     params = dict(
-    #         clf=self.clf,
-    #         X=X,
-    #         y=y,
-    #         X_eval=X_eval,
-    #         sample_weight=np.ones(len(X)),
-    #         sample_weight_eval=np.ones(len(X_eval)),
-    #         idx_preselected=[],
-    #         idx_candlist_set=[[0], [1], [2], [3], [4]],
-    #         idx_train=[5, 6, 7, 8, 9],
-    #         cand_prob_est=PWC(metric="precomputed", classes=[0, 1],
-    #                         missing_label=np.nan,
-    #                         class_prior=1,
-    #                         random_state=random_state),
-    #         sim_cand=random_state.rand(10, 10),
-    #         eval_prob_est=PWC(metric="precomputed", classes=[0, 1],
-    #                         missing_label=np.nan,
-    #                         class_prior=1,
-    #                         random_state=random_state),
-    #         sim_eval=random_state.rand(10, 10),
-    #         scoring_decomposable=True,
-    #         scoring_cost_matrix=np.array([[0, 1], [1, 0]]),
-    #         scoring_perf_func=None,
-    #         preselected_labels_equal=False,
-    #         cand_independent_probs=True,
-    #         cand_labels_equal=False
-    #     )
-    #
-    #     test_params = dict(
-    #         clf=[(None, TypeError), ('String', TypeError)],
-    #         X=[('string', TypeError), ('string', ValueError)],
-    #         y=[],
-    #         X_eval=[],
-    #         sample_weight=[],
-    #         sample_weight_eval=[],
-    #         idx_preselected=None,
-    #         idx_candlist_set=None,
-    #         idx_train=None,
-    #         cand_prob_est=None,
-    #         sim_cand=None,
-    #         eval_prob_est=None,
-    #         sim_eval=None,
-    #         scoring_decomposable=None,
-    #         scoring_cost_matrix=None,
-    #         scoring_perf_func=None,
-    #         preselected_labels_equal=None,
-    #         cand_independent_probs=None,
-    #         cand_labels_equal=None)
-    #
-    #     test_callable(self, test_func, params, test_params)
 
     # def test_params_reduce_candlist_set(self):
     #     # tests for parameter 'candidate_sets':
@@ -1357,7 +1222,79 @@
                           n_classes=2, cost_matrix=np.ones((3, 2)))
         self.assertRaises(LinAlgError, calculate_optimal_prior,
                           n_classes=2, cost_matrix=np.ones((2, 2, 2)))
->>>>>>> ad32ed3f
+
+
+    def test_transform_scoring(self):
+        from skactiveml.pool._probal import _transform_scoring
+
+        cost_matrix = np.array([[0, 1, 2], [2, 0, 1], [1, 1, 0]])
+
+        self.assertRaises(ValueError, _transform_scoring, 'wrong-string')
+
+        # error
+        np.testing.assert_raises(ValueError, _transform_scoring, 'error')
+        _, cost_matrix, _ = _transform_scoring('error', n_classes=3)
+        correct = [[0, 1, 1], [1, 0, 1], [1, 1, 0]]
+        np.testing.assert_array_equal(cost_matrix, correct)
+
+        # cost vector
+        np.testing.assert_raises(ValueError, _transform_scoring, 'cost-vector')
+        np.testing.assert_raises(ValueError, _transform_scoring, 'cost-vector',
+                                 n_classes=3)
+        np.testing.assert_raises(ValueError, _transform_scoring, 'cost-vector',
+                                 n_classes=3, cost_vector=np.array([0, 1]))
+        _, cost_matrix, _ = _transform_scoring('cost-vector', n_classes=3,
+                                               cost_vector=np.array([0, 2, 1]))
+        correct = [[0, 0, 0], [2, 0, 2], [1, 1, 0]]
+        np.testing.assert_array_equal(cost_matrix, correct)
+
+        # misclassification loss
+        np.testing.assert_raises(ValueError, _transform_scoring,
+                                 'misclassification-loss')
+        np.testing.assert_raises(ValueError, _transform_scoring,
+                                 'misclassification-loss', n_classes=3)
+        np.testing.assert_raises(ValueError, _transform_scoring,
+                                 'misclassification-loss', n_classes=3,
+                                 cost_matrix=np.array(([0, 1], [1, 0])))
+        inp_cost_matrix = np.array([[0, 2, 1], [1, 0, 3], [1, 1, 0]])
+        _, cost_matrix, _ = _transform_scoring('misclassification-loss',
+                                               n_classes=3,
+                                               cost_matrix=inp_cost_matrix)
+        np.testing.assert_array_equal(cost_matrix, inp_cost_matrix)
+
+        # mean absolute error
+        np.testing.assert_raises(ValueError, _transform_scoring,
+                                 'mean-abs-error')
+        _, cost_matrix, _ = _transform_scoring('mean-abs-error', n_classes=3)
+        for i in range(3):
+            for j in range(3):
+                np.testing.assert_equal(cost_matrix[i, j], np.abs(i - j))
+
+        # macro accuracy
+        _, _, perf_func = _transform_scoring('macro-accuracy')
+        self.assertIsNotNone(perf_func)
+
+        # f1-score
+        _, _, perf_func = _transform_scoring('f1-score')
+        self.assertIsNotNone(perf_func)
+
+        # cohens kappa
+        self.assertRaises(ValueError, _transform_scoring, 'cohens-kappa')
+        perf = lambda x: x
+        _, _, perf_func = _transform_scoring('cohens-kappa', perf_func=perf)
+        self.assertIsNotNone(perf_func)
+
+    def test_dperf(self):
+        from skactiveml.pool._probal import _dperf
+
+        probs = np.array([[9.99623988e-01, 3.76012465e-04]])
+        pred_old = np.array([0])
+        pred_new = np.array([1])
+        sample_weight_eval = np.array([1])
+        decomposable = True
+        cost_matrix = np.array([[0, 1], [1, 0]])
+        print(_dperf(probs, pred_old, pred_new, sample_weight_eval,
+                     decomposable, cost_matrix))
 
 
 if __name__ == '__main__':
