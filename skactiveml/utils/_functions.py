import inspect
import warnings

import numpy as np
from sklearn.utils.validation import check_array

from ._selection import rand_argmax
from ._validation import check_scalar


def call_func(f_callable, only_mandatory=False, **kwargs):
    """ Calls a function with the given parameters given in kwargs if they
    exist as parameters in f_callable.

    Parameters
    ----------
    f_callable : callable
        The function or object that is to be called
    only_mandatory : boolean
        If True only mandatory parameters are set.
    kwargs : kwargs
        All parameters that could be used for calling f_callable.

    Returns
    -------
    called object
    """
    params = inspect.signature(f_callable).parameters
    param_keys = params.keys()
    if only_mandatory:
        param_keys = list(filter(lambda k: params[k].default == inspect._empty,
                                 param_keys))

    vars = dict(filter(lambda e: e[0] in param_keys, kwargs.items()))

    return f_callable(**vars)


<<<<<<< HEAD
def simple_batch(utilities, random_state, batch_size=1, return_utilities=False):
=======
def simple_batch(
        utilities, random_state, batch_size=1, return_utilities=False):
>>>>>>> f061c657
    """Generates a batch by selecting the highest values in the 'utilities'.
    If utilities is an ND-array, the returned utilities will be an (N+1)D-array,
    with the shape batch_size x utilities.shape, filled the given utilities but
    set the n-th highest values in the n-th row to np.nan.

    Parameters
    ----------
    utilities : np.ndarray
        The utilities to be used to create the batch.
    random_state : numeric | np.random.RandomState
        The random state to use.
    batch_size : int, optional (default=1)
        The number of samples to be selected in one AL cycle.
    return_utilities : bool (default=False)
        If True, the utilities are returned.

    Returns
    -------
    best_indices : np.ndarray, shape (batch_size) if ndim == 1
    (batch_size, ndim) else
        The index of the batch instance.
    batch_utilities : np.ndarray,  shape (batch_size, len(utilities))
        The utilities of the batch (if return_utilities=True).

    """
    # validation
    utilities = check_array(utilities, ensure_2d=False, dtype=float,
                            force_all_finite='allow-nan', allow_nd=True)
    if batch_size == 'adaptive':
        batch_size = 1
    check_scalar(batch_size, target_type=int, name='batch_size',
                 min_val=1)
    max_batch_size = np.sum(~np.isnan(utilities))
    if max_batch_size < batch_size:
        warnings.warn(
            "'batch_size={}' is larger than number of candidate samples "
            "in 'utilities'. Instead, 'batch_size={}' was set.".format(
                batch_size, max_batch_size))
        batch_size = max_batch_size
    # generate batch

    batch_utilities = np.empty((batch_size,) + utilities.shape)
    best_indices = np.empty((batch_size,  utilities.ndim), dtype=int)

    for i in range(batch_size):
        best_indices[i] = rand_argmax(utilities, random_state=random_state)
        batch_utilities[i] = utilities
        utilities[tuple(best_indices[i])] = np.nan
    # Check whether utilities are to be returned.
    if utilities.ndim == 1:
        best_indices = best_indices.flatten()

    if return_utilities:
        return best_indices, batch_utilities
    else:
        return best_indices<|MERGE_RESOLUTION|>--- conflicted
+++ resolved
@@ -36,12 +36,8 @@
     return f_callable(**vars)
 
 
-<<<<<<< HEAD
-def simple_batch(utilities, random_state, batch_size=1, return_utilities=False):
-=======
 def simple_batch(
         utilities, random_state, batch_size=1, return_utilities=False):
->>>>>>> f061c657
     """Generates a batch by selecting the highest values in the 'utilities'.
     If utilities is an ND-array, the returned utilities will be an (N+1)D-array,
     with the shape batch_size x utilities.shape, filled the given utilities but
