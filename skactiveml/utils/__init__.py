"""
The :mod:`skactiveml.utils` module includes various utilities.
"""
from ._aggregation import compute_vote_vectors
from ._functions import call_func, simple_batch
from ._label import is_unlabeled, is_labeled, ExtLabelEncoder
from ._multi_annot import ext_confusion_matrix
<<<<<<< HEAD
from ._visualization import plot_2d_dataset
=======
from ._selection import rand_argmax, rand_argmin
from ._validation import check_classes, check_missing_label, check_scalar, \
    check_cost_matrix, check_classifier_params, check_X_y, MISSING_LABEL, \
    check_random_state, check_class_prior
>>>>>>> f9586cf8

__all__ = ['rand_argmax', 'rand_argmin', 'compute_vote_vectors',
           'is_unlabeled', 'is_labeled', 'ExtLabelEncoder', 'check_classes',
           'check_missing_label', 'check_cost_matrix', 'check_scalar',
           'check_classifier_params', 'check_X_y', 'check_random_state',
<<<<<<< HEAD
           'MISSING_LABEL', 'call_func', 'simple_batch',
           'ext_confusion_matrix', 'plot_2d_dataset']

=======
           'MISSING_LABEL', 'call_func', 'simple_batch', 'check_class_prior',
           'ext_confusion_matrix']
>>>>>>> f9586cf8
<|MERGE_RESOLUTION|>--- conflicted
+++ resolved
@@ -5,24 +5,16 @@
 from ._functions import call_func, simple_batch
 from ._label import is_unlabeled, is_labeled, ExtLabelEncoder
 from ._multi_annot import ext_confusion_matrix
-<<<<<<< HEAD
 from ._visualization import plot_2d_dataset
-=======
 from ._selection import rand_argmax, rand_argmin
 from ._validation import check_classes, check_missing_label, check_scalar, \
     check_cost_matrix, check_classifier_params, check_X_y, MISSING_LABEL, \
     check_random_state, check_class_prior
->>>>>>> f9586cf8
 
 __all__ = ['rand_argmax', 'rand_argmin', 'compute_vote_vectors',
            'is_unlabeled', 'is_labeled', 'ExtLabelEncoder', 'check_classes',
            'check_missing_label', 'check_cost_matrix', 'check_scalar',
            'check_classifier_params', 'check_X_y', 'check_random_state',
-<<<<<<< HEAD
-           'MISSING_LABEL', 'call_func', 'simple_batch',
+           'MISSING_LABEL', 'call_func', 'simple_batch', 'check_class_prior',
            'ext_confusion_matrix', 'plot_2d_dataset']
 
-=======
-           'MISSING_LABEL', 'call_func', 'simple_batch', 'check_class_prior',
-           'ext_confusion_matrix']
->>>>>>> f9586cf8
